<<<<<<< HEAD
from ctapipe.instrument.subarray import SubarrayDescription
=======
"""
Base functionality for reading and writing tabular data
"""


>>>>>>> a68e3578
import re
from abc import ABCMeta, abstractmethod
from collections import defaultdict

import numpy as np
from astropy.time import Time
from astropy.units import Quantity


from ..core import Component


__all__ = ["TableReader", "TableWriter"]


class TableWriter(Component, metaclass=ABCMeta):
    """
    Base class for writing tabular data stored in `~ctapipe.core.Container`

    A single write will add a new row to the output table,
    where each `~ctapipe.core.Field` becomes a column.
    Subclasses of this implement specific output types.

    See Also
    --------
    ctapipe.io.HDF5TableWriter: Implementation of this base class for writing HDF5 files
    """

    def __init__(self, parent=None, add_prefix=False, **kwargs):
        super().__init__(parent=parent, **kwargs)
        self._transform_regexps = defaultdict(dict)  # user requested, may be regexps
        self._transforms = defaultdict(dict)  # fully expanded explicit names
        self._exclusions = defaultdict(list)  # columns to exclude
        self.add_prefix = add_prefix

    def __enter__(self):

        return self

    def __exit__(self, exc_type, exc_val, exc_tb):
        self.close()

    def exclude(self, table_name, pattern):
        """
        Exclude any columns (Fields)  matching the pattern from being written

        Parameters
        ----------
        table_name: str
            name of table on which to apply the exclusion
        pattern: str
            regular expression string to match column name
        """
        table_name = table_name.lstrip("/")
        self._exclusions[table_name].append(re.compile(pattern))

    def _is_column_excluded(self, table_name, col_name):
        for pattern in self._exclusions[table_name]:
            if pattern.fullmatch(col_name):
                return True
        return False

    def add_column_transform(self, table_name, col_name, transform):
        """Add a transformation function for a column. This function will be called on
        the value in the container before it is written to the output file.

        Parameters
        ----------
        table_name: str
            identifier of table being written
        col_name: str
            name of column in the table (or item in the Container).
        transform: ColumnTransform
            function that tranforms input into output

        """
        # allow leading slash
        self._transforms[table_name.lstrip("/")][col_name] = transform
        self.log.debug(
            "Added transform: {}/{} -> {}".format(table_name, col_name, transform)
        )

    def add_column_transform_regexp(self, table_regexp, col_regexp, transform):
        """Add a transformation function for a set of columns and tables that match the
        given regular expressions. Each requested transform pattern will be
        turned into an explicit column transform when the table schema is built.

        Parameters
        ----------
        table_name: regexp
            pattern matching the table name (via re.matchall)
        col_name: regexp
            pattern matching the column name if the table name also matches
            (via re.matchall)
        transform: ColumnTransform
            function that tranformns input value into output value

        """
        # allow leading slash
        self._transform_regexps[table_regexp.lstrip("/")][col_regexp] = transform
        self.log.debug(
            "Requested transform for pattern: %s/%s -> %s",
            table_regexp,
            col_regexp,
            transform,
        )

    def _realize_regexp_transforms(self, table_name, containers):
        """Loops though all requested transform regexps, checks if they apply the the
        given table, if so, checks each Field in the given Container, and if
        that matches, calls `self.add_column_transform(table, fieldname)` to
        create an explicit (non-regexp) transform. This is done for speed
        reasons: if we called the regexp for each table and each column, it adds
        a significant overhead.

        This should be called when building the table schema.

        Parameters
        ----------
        table_name: str
            table name
        containers: List[Container]
            List of containers to check
        """
        for table_regexp, column_regexp_dict in self._transform_regexps.items():
            if not re.fullmatch(table_regexp, table_name):
                continue

            self.log.debug("Table '%s' matched pattern '%s'", table_name, table_regexp)

            for column_regexp, transform in column_regexp_dict.items():
                for container in containers:
                    for col_name, _ in container.items(add_prefix=self.add_prefix):

                        if re.fullmatch(column_regexp, col_name):
                            self.log.debug(
                                "Column '%s' matched pattern '%s'",
                                col_name,
                                column_regexp,
                            )

                            self.add_column_transform(
                                table_name=table_name,
                                col_name=col_name,
                                transform=transform,
                            )

    @abstractmethod
    def write(self, table_name, containers, **kwargs):
        """
        Write the contents of the given container or containers to a table.
        The first call to write  will create a schema and initialize the table
        within the file.
        The shape of data within the container must not change between calls,
        since variable-length arrays are not supported.

        Parameters
        ----------
        table_name: str
            name of table to write to
        containers: ctapipe.core.Container or iterable thereof
            container instance(s) to write
        **kwargs:
            may be passed to a lower level implementation to set options
        """
        pass

    @abstractmethod
    def open(self, filename, **kwargs):
        """
        open an output file

        Parameters
        ----------
        filename: str
            output file name
        kwargs:
            any extra args to pass to the subclass open method
        """
        pass

    @abstractmethod
    def close(self):
        """ Close open writer """
        pass

    def _apply_col_transform(self, table_name, col_name, value):
        """
        apply value transform function if it exists for this column
        """
        if col_name in self._transforms[table_name]:
            tr = self._transforms[table_name][col_name]
            value = tr(value)
        return value


class TableReader(Component, metaclass=ABCMeta):
    """
    Base class for row-wise table readers. Generally methods that read a
    full table at once are preferred to this method, since they are faster,
    but this can be used to re-play a table row by row into a
    `ctapipe.core.Container` class (the opposite of TableWriter)
    """

    def __init__(self):
        super().__init__()
        self._cols_to_read = defaultdict(dict)
        self._transforms = defaultdict(dict)

    def __enter__(self):
        return self

    def __exit__(self, exc_type, exc_val, exc_tb):
        self.close()

    def add_column_transform(self, table_name, col_name, transform):
        """
        Add a transformation function for a column. This function will be
        called on the value in the container before it is written to the
        output file.

        Parameters
        ----------
        table_name: str
            identifier of table being written
        col_name: str
            name of column in the table (or item in the Container)
        transform: callable
            function that take a value and returns a new one
        """
        self._transforms[table_name][col_name] = transform
        self.log.debug(
            "Added transform: {}/{} -> {}".format(table_name, col_name, transform)
        )

    def _apply_col_transform(self, table_name, col_name, value):
        """
        apply value transform function if it exists for this column
        """
        if col_name in self._transforms[table_name]:
            tr = self._transforms[table_name][col_name]
            value = tr.inverse(value)
        return value

    @abstractmethod
    def read(self, table_name, containers, prefixes, **kwargs):
        """
        Returns a generator that reads the next row from the table into the
        given container.  The generator returns the same container. Note that
        no containers are copied, the data are overwritten inside.

        Parameters
        ----------
        table_name: str
            name of table to read from
        containers: ctapipe.core.Container or iterable thereof
            Container instance(s) to fill
        prefixes: bool, str or iterable of str
            prefixes used during writing of the table
        """
        pass

    @abstractmethod
    def open(self, filename, **kwargs):
        pass

    @abstractmethod
    def close(self):
        pass


class ColumnTransform(metaclass=ABCMeta):
    """
    A Transformation to be applied before serialization / after deserialization.

    The ``TableWriter`` will call the transform on the data to be stored and
    ``TableReader`` will call `.inverse`` the reverse the transformation 
    when a transformation is detected in the file through metadata.

    Transformations implement ``get_meta`` to provide the necessary metadata
    for inverting the transformation on reading.
    """

    @abstractmethod
    def __call__(self, value):
        pass

    @abstractmethod
    def inverse(self, value):
        """No inverse transform by default"""
        return value

    @abstractmethod
    def get_meta(self, colname):
        """Empty meta by default"""
        return {}


class TimeColumnTransform(ColumnTransform):
    """A Column transformation that converts astropy time objects to MJD TAI"""

    def __init__(self, scale, format):
        self.scale = scale
        self.format = format

    def __call__(self, value: Time):
        """
        Convert an astropy time object to an mjd value in tai scale
        """
        return getattr(getattr(value, self.scale), self.format)

    def inverse(self, value):
        return Time(value, scale=self.scale, format=self.format, copy=False)

    def get_meta(self, colname):
        return {
            f"{colname}_TRANSFORM": "time",
            f"{colname}_TIME_FORMAT": self.format,
            f"{colname}_TIME_SCALE": self.scale,
        }


class QuantityColumnTransform(ColumnTransform):
    """ A Column Transform that transforms quantities to their values in the given unit"""

    def __init__(self, unit):
        self.unit = unit

    def __call__(self, value):
        return value.to_value(self.unit)

    def inverse(self, value):
        return Quantity(value, self.unit, copy=False)

    def get_meta(self, colname):
        return {
            f"{colname}_TRANSFORM": "quantity",
            f"{colname}_UNIT": self.unit.to_string("vounit"),
        }


class FixedPointColumnTransform(ColumnTransform):
    """
    Apply a scale, offset and dtype conversion.

    Can be used to store values as fixed point by using an integer dtype
    and a scale that is a power of 10.
    """

    def __init__(self, scale, offset, source_dtype, target_dtype):
        self.scale = scale
        self.offset = offset
        self.source_dtype = np.dtype(source_dtype)
        self.target_dtype = np.dtype(target_dtype)

    def __call__(self, value):
        return (value * self.scale).astype(self.target_dtype) + self.offset

    def inverse(self, value):
        return (value - self.offset).astype(self.source_dtype) / self.scale

    def get_meta(self, colname: str):
        return {
            f"{colname}_TRANSFORM": "fixed_point",
            f"{colname}_TRANSFORM_SCALE": self.scale,
            f"{colname}_TRANSFORM_DTYPE": str(self.source_dtype),
            f"{colname}_TRANSFORM_OFFSET": self.offset,
        }


class EnumColumnTransform(ColumnTransform):
    """Store the value of an enum"""

    def __init__(self, enum):
        self.enum = enum

    @staticmethod
    def __call__(value):
        return value.value

    def inverse(self, value):
        return self.enum(value)

    def get_meta(self, colname):
        return {f"{colname}_TRANSFORM": "enum", f"{colname}_ENUM": self.enum}


class TelListToMaskTransform(ColumnTransform):
    """ convert variable-length list of tel_ids to a fixed-length mask """

    def __init__(self, subarray: SubarrayDescription):
        self._forward = subarray.tel_ids_to_mask
        self._inverse = subarray.tel_mask_to_tel_ids

    def __call__(self, value):
        if value is None:
            return None

        return self._forward(value)

    def inverse(self, value):
        if value is None:
            return None
        return self._inverse(value)

    def get_meta(self, colname):
        return {f"{colname}_TRANSFORM": "tel_list_to_mask"}<|MERGE_RESOLUTION|>--- conflicted
+++ resolved
@@ -1,12 +1,6 @@
-<<<<<<< HEAD
-from ctapipe.instrument.subarray import SubarrayDescription
-=======
 """
 Base functionality for reading and writing tabular data
 """
-
-
->>>>>>> a68e3578
 import re
 from abc import ABCMeta, abstractmethod
 from collections import defaultdict
@@ -15,7 +9,7 @@
 from astropy.time import Time
 from astropy.units import Quantity
 
-
+from ..instrument import SubarrayDescription
 from ..core import Component
 
 
