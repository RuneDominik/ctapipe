--- conflicted
+++ resolved
@@ -59,266 +59,6 @@
     return f"{tmp_dir.name}/parameters.dl1.h5"
 
 
-<<<<<<< HEAD
-def test_merge(tmpdir):
-    from ctapipe.tools.dl1_merge import MergeTool
-    from ctapipe.tools.stage1 import Stage1Tool
-
-    config = Path("./examples/stage1_config.json").absolute()
-
-    tmp_dir = tempfile.TemporaryDirectory()
-    in_1 = tmp_dir.name + "/test_file_1.hdf5"
-    in_2 = tmp_dir.name + "/test_file_2.hdf5"
-    out_all = tmp_dir.name + "/merged_file_all.hdf5"
-    out_skip_images = tmp_dir.name + "/merged_file_images.hdf5"
-    out_skip_parameters = tmp_dir.name + "/merged_file_parameters.hdf5"
-    out_tels_dir_pattern = tmp_dir.name + "/merged_file_tels_dir_pattern.hdf5"
-
-    assert (
-        run_tool(
-            Stage1Tool(),
-            argv=[
-                f"--config={config}",
-                f"--input={GAMMA_TEST_LARGE}",
-                f"--output={in_1}",
-                "--write-parameters",
-                "--write-images",
-                "--overwrite",
-            ],
-            cwd=tmpdir,
-        )
-        == 0
-    )
-    assert (
-        run_tool(
-            Stage1Tool(),
-            argv=[
-                f"--config={config}",
-                f"--input={GAMMA_TEST_LARGE}",
-                f"--output={in_2}",
-                "--write-parameters",
-                "--write-images",
-                "--overwrite",
-            ],
-            cwd=tmpdir,
-        )
-        == 0
-    )
-
-    assert (
-        run_tool(
-            MergeTool(),
-            argv=[
-                f"--i={tmp_dir.name}",
-                "--p=test_file_*.hdf5",
-                f"--o={out_tels_dir_pattern}",
-                "--overwrite",
-                "--t=[2, 3]",
-            ],
-            cwd=tmpdir,
-        )
-        == 0
-    )
-
-    assert (
-        run_tool(
-            MergeTool(), argv=[in_1, in_2, f"--o={out_all}", "--overwrite"], cwd=tmpdir
-        )
-        == 0
-    )
-
-    assert (
-        run_tool(
-            MergeTool(),
-            argv=[in_1, in_2, f"--o={out_skip_images}", "--overwrite", "--skip-images"],
-            cwd=tmpdir,
-        )
-        == 0
-    )
-
-    assert (
-        run_tool(
-            MergeTool(),
-            argv=[
-                in_1,
-                in_2,
-                f"--o={out_skip_parameters}",
-                "--overwrite",
-                "--skip-parameters",
-            ],
-            cwd=tmpdir,
-        )
-        == 0
-    )
-
-    out_files_list = [
-        out_all,
-        out_skip_images,
-        out_skip_parameters,
-        out_tels_dir_pattern,
-    ]
-
-    for out_file in out_files_list:
-        with tables.open_file(out_file, mode="r") as out_f, tables.open_file(
-            in_1, mode="r"
-        ) as in_f:
-
-            # Check expanded tables
-            assert len(out_f.root.simulation.service.shower_distribution) == 2
-            assert len(out_f.root.simulation.event.subarray.shower) == 220
-            assert len(out_f.root.configuration.simulation.run) == 2
-            assert len(out_f.root.dl1.monitoring.subarray.pointing) == 2
-            assert len(out_f.root.dl1.event.subarray.trigger) == 220
-            assert len(out_f.root.dl1.event.telescope.trigger) == 918
-            assert len(out_f.root.simulation.service.shower_distribution) == 2
-            # Check subarray and service meta
-            assert out_f.root.dl1.service["image_statistics.__table_column_meta__"]
-            assert out_f.root.configuration.instrument.subarray.layout
-            assert out_f.root.configuration.instrument.telescope.optics
-            assert out_f.root.configuration.instrument.telescope.camera.geometry_LSTCam
-            assert out_f.root.configuration.instrument.telescope.camera.readout_LSTCam
-
-            # Check image statistics
-            table_in = in_f.root["/dl1/service/image_statistics"]
-            table_out = out_f.root["/dl1/service/image_statistics"]
-            for row in range(len(table_in)):
-                assert table_out.cols.counts[row] == np.multiply(
-                    table_in.cols.counts[row], 2
-                )
-                assert table_out.cols.cumulative_counts[row] == np.multiply(
-                    table_in.cols.cumulative_counts[row], 2
-                )
-
-            # Check telescope tables
-            if out_file == out_tels_dir_pattern:
-                telescope_nodes = {
-                    "/dl1/monitoring/telescope/pointing",
-                    "/dl1/event/telescope/images",
-                    "/dl1/event/telescope/parameters",
-                }
-                for node in telescope_nodes:
-                    assert len(out_f.list_nodes(node)) == 2
-                    for tel_name in {"tel_002", "tel_003"}:
-                        assert len(out_f.root[node + "/" + tel_name]) == np.multiply(
-                            len(in_f.root[node + "/" + tel_name]), 2
-                        )
-                continue
-
-            for tel in in_f.root.dl1.monitoring.telescope.pointing:
-                assert len(
-                    out_f.root.dl1.monitoring.telescope.pointing[tel.name]
-                ) == np.multiply(
-                    len(in_f.root.dl1.monitoring.telescope.pointing[tel.name]), 2
-                )
-
-            if out_file != out_skip_images:
-                for tel in in_f.root.dl1.event.telescope.images:
-                    assert len(
-                        out_f.root.dl1.event.telescope.images[tel.name]
-                    ) == np.multiply(
-                        len(in_f.root.dl1.event.telescope.images[tel.name]), 2
-                    )
-
-            if out_file != out_skip_parameters:
-                for tel in in_f.root.dl1.event.telescope.parameters:
-                    assert len(
-                        out_f.root.dl1.event.telescope.parameters[tel.name]
-                    ) == np.multiply(
-                        len(in_f.root.dl1.event.telescope.parameters[tel.name]), 2
-                    )
-
-    config = Path("./examples/stage1_config.json").absolute()
-    dl1b_file = tmp_dir.name + "/dl1b_from_simtel.dl1.h5"
-    assert (
-        run_tool(
-            Stage1Tool(),
-            argv=[
-                f"--config={config}",
-                f"--input={GAMMA_TEST_LARGE}",
-                f"--output={dl1b_file}",
-                "--write-parameters",
-                "--overwrite",
-            ],
-            cwd=tmpdir,
-        )
-        == 0
-    )
-
-    # check tables were written
-    with tables.open_file(dl1b_file, mode="r") as tf:
-        assert tf.root.dl1
-        assert tf.root.dl1.event.telescope
-        assert tf.root.dl1.event.subarray
-        assert tf.root.configuration.instrument.subarray.layout
-        assert tf.root.configuration.instrument.telescope.optics
-        assert tf.root.configuration.instrument.telescope.camera.geometry_LSTCam
-        assert tf.root.configuration.instrument.telescope.camera.readout_LSTCam
-
-        assert tf.root.dl1.monitoring.subarray.pointing.dtype.names == (
-            "time",
-            "array_azimuth",
-            "array_altitude",
-            "array_ra",
-            "array_dec",
-        )
-
-    # check we can read telescope parameters
-    dl1_features = pd.read_hdf(dl1b_file, "/dl1/event/telescope/parameters/tel_001")
-    features = (
-        "obs_id",
-        "event_id",
-        "tel_id",
-        "hillas_intensity",
-        "concentration_cog",
-        "leakage_pixels_width_1",
-    )
-    for feature in features:
-        assert feature in dl1_features.columns
-
-    dl1a_file = tmp_dir.name + "/dl1a_from_simtel.dl1.h5"
-    assert (
-        run_tool(
-            Stage1Tool(),
-            argv=[
-                f"--config={config}",
-                f"--input={GAMMA_TEST_LARGE}",
-                f"--output={dl1a_file}",
-                "--write-images",
-                "--overwrite",
-            ],
-            cwd=tmpdir,
-        )
-        == 0
-    )
-
-    with tables.open_file(dl1a_file, mode="r") as tf:
-        assert tf.root.dl1
-        assert tf.root.dl1.event.telescope
-        assert tf.root.dl1.event.subarray
-        assert tf.root.configuration.instrument.subarray.layout
-        assert tf.root.configuration.instrument.telescope.optics
-        assert tf.root.configuration.instrument.telescope.camera.geometry_LSTCam
-        assert tf.root.configuration.instrument.telescope.camera.readout_LSTCam
-        assert tf.root.dl1.event.telescope.images.tel_001
-        dl1_image = tf.root.dl1.event.telescope.images.tel_001
-        assert "image_mask" in dl1_image.dtype.names
-        assert "image" in dl1_image.dtype.names
-        assert "peak_time" in dl1_image.dtype.names
-=======
-@pytest.fixture(scope="module")
-def dl1_muon_file():
-    """
-    DL1 file containing only images from a muon simulation set.
-    """
-    command = (
-        "ctapipe-stage1 "
-        f"--input {LST_MUONS} "
-        f"--output {tmp_dir.name}/muons.dl1.h5 "
-        "--write-images"
-    )
-    subprocess.call(command.split(), stdout=subprocess.PIPE)
-    return f"{tmp_dir.name}/muons.dl1.h5"
->>>>>>> d853908c
 
 
 def test_stage_1_dl1(tmpdir, dl1_image_file, dl1_parameters_file):
