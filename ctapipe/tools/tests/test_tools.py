--- conflicted
+++ resolved
@@ -17,45 +17,7 @@
 GAMMA_TEST_LARGE = get_dataset_path("gamma_test_large.simtel.gz")
 
 
-<<<<<<< HEAD
-@pytest.fixture(scope="module")
-def dl1_image_file():
-    """
-    DL1 file containing only images (DL1A) from a gamma simulation set.
-    """
-    command = (
-        "ctapipe-stage1 "
-        f"--input {GAMMA_TEST_LARGE} "
-        f"--output {tmp_dir.name}/images.dl1.h5 "
-        "--write-images "
-        "--max-events 20 "
-        "--allowed-tels=[1,2,3]"
-    )
-    subprocess.call(command.split(), stdout=subprocess.PIPE)
-    return f"{tmp_dir.name}/images.dl1.h5"
-
-
-@pytest.fixture(scope="module")
-def dl1_parameters_file():
-    """
-    DL1 File containing only parameters (DL1B) from a gamma simulation set.
-    """
-    command = (
-        "ctapipe-stage1 "
-        f"--input {GAMMA_TEST_LARGE} "
-        f"--output {tmp_dir.name}/parameters.dl1.h5 "
-        "--write-parameters "
-        "--max-events 20 "
-        "--allowed-tels=[1,2,3]"
-    )
-    subprocess.call(command.split(), stdout=subprocess.PIPE)
-    return f"{tmp_dir.name}/parameters.dl1.h5"
-
-
-def test_stage_1_dl1(tmpdir, dl1_image_file, dl1_parameters_file):
-=======
 def test_stage_1_dl1(tmp_path, dl1_image_file, dl1_parameters_file):
->>>>>>> 15cd535e
     from ctapipe.tools.stage1 import Stage1Tool
 
     config = Path("./examples/stage1_config.json").absolute()
@@ -184,59 +146,7 @@
     assert isinstance(tool.event_source, DummyEventSource)
 
 
-<<<<<<< HEAD
-def test_display_summed_images(tmpdir):
-=======
-def test_muon_reconstruction_simtel(tmp_path):
-    from ctapipe.tools.muon_reconstruction import MuonAnalysis
-
-    muon_simtel_output_file = tmp_path / "muon_reco_on_simtel.h5"
-    assert (
-        run_tool(
-            MuonAnalysis(),
-            argv=[
-                f"--input={LST_MUONS}",
-                f"--output={muon_simtel_output_file}",
-                "--overwrite",
-            ],
-            cwd=tmp_path,
-        )
-        == 0
-    )
-
-    with tables.open_file(muon_simtel_output_file) as t:
-        table = t.root.dl1.event.telescope.parameters.muons[:]
-        assert len(table) > 20
-        assert np.count_nonzero(np.isnan(table["muonring_radius"])) == 0
-
-
-def test_muon_reconstruction_dl1(tmp_path, dl1_muon_file):
-    from ctapipe.tools.muon_reconstruction import MuonAnalysis
-
-    muon_dl1_output_file = tmp_path / "muon_reco_on_dl1a.h5"
-    assert (
-        run_tool(
-            MuonAnalysis(),
-            argv=[
-                f"--input={dl1_muon_file}",
-                f"--output={muon_dl1_output_file}",
-                "--overwrite",
-            ],
-            cwd=tmp_path,
-        )
-        == 0
-    )
-
-    with tables.open_file(muon_dl1_output_file) as t:
-        table = t.root.dl1.event.telescope.parameters.muons[:]
-        assert len(table) > 20
-        assert np.count_nonzero(np.isnan(table["muonring_radius"])) == 0
-
-    assert run_tool(MuonAnalysis(), ["--help-all"]) == 0
-
-
 def test_display_summed_images(tmp_path):
->>>>>>> 15cd535e
     from ctapipe.tools.display_summed_images import ImageSumDisplayerTool
 
     mpl.use("Agg")
